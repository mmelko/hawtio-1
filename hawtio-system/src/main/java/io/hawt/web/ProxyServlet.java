--- conflicted
+++ resolved
@@ -1,15 +1,14 @@
 package io.hawt.web;
 
-<<<<<<< HEAD
-import java.io.Closeable;
 import java.io.IOException;
 import java.io.OutputStream;
+import java.net.ConnectException;
 import java.net.URI;
 import java.net.URISyntaxException;
+import java.net.UnknownHostException;
 import java.security.KeyManagementException;
 import java.security.KeyStoreException;
 import java.security.NoSuchAlgorithmException;
-import java.security.cert.CertificateException;
 import java.security.cert.X509Certificate;
 import java.util.BitSet;
 import java.util.Enumeration;
@@ -21,10 +20,8 @@
 import javax.servlet.http.HttpServletResponse;
 import javax.servlet.http.HttpSession;
 
-=======
 import io.hawt.system.Helpers;
 import io.hawt.system.ProxyWhitelist;
->>>>>>> 4ea489fe
 import io.hawt.util.Strings;
 import org.apache.commons.codec.binary.Base64;
 import org.apache.http.Header;
@@ -52,29 +49,6 @@
 import org.slf4j.Logger;
 import org.slf4j.LoggerFactory;
 
-<<<<<<< HEAD
-=======
-import javax.servlet.ServletConfig;
-import javax.servlet.ServletException;
-import javax.servlet.http.HttpServlet;
-import javax.servlet.http.HttpServletRequest;
-import javax.servlet.http.HttpServletResponse;
-import javax.servlet.http.HttpSession;
-import java.io.IOException;
-import java.io.OutputStream;
-import java.net.ConnectException;
-import java.net.URI;
-import java.net.URISyntaxException;
-import java.net.UnknownHostException;
-import java.security.KeyManagementException;
-import java.security.KeyStoreException;
-import java.security.NoSuchAlgorithmException;
-import java.security.cert.X509Certificate;
-import java.util.BitSet;
-import java.util.Enumeration;
-import java.util.Formatter;
-
->>>>>>> 4ea489fe
 /**
  * An HTTP reverse proxy/gateway servlet. It is designed to be extended for customization
  * if desired. Most of the work is handled by
@@ -203,19 +177,23 @@
             throws ServletException, IOException {
         // Make the Request
         //note: we won't transfer the protocol version because I'm not sure it would truly be compatible
-        ProxyDetails proxyDetails = parseProxyDetails(servletRequest);
-        if (proxyDetails == null || proxyDetails.getFullProxyUrl() == null) {
+        ProxyAddress proxyAddress = parseProxyAddress(servletRequest);
+        if (proxyAddress == null || proxyAddress.getFullProxyUrl() == null) {
             servletResponse.setStatus(HttpServletResponse.SC_NOT_FOUND);
             return;
         }
-        if (!whitelist.isAllowed(proxyDetails)) {
-            LOG.debug("Rejecting {}", proxyDetails);
-            Helpers.doForbidden(servletResponse);
-            return;
+        // TODO Implement whitelist protection for Kubernetes services as well
+        if (proxyAddress instanceof ProxyDetails) {
+            ProxyDetails details = (ProxyDetails) proxyAddress;
+            if (!whitelist.isAllowed(details)) {
+                LOG.debug("Rejecting {}", proxyAddress);
+                Helpers.doForbidden(servletResponse);
+                return;
+            }
         }
 
         String method = servletRequest.getMethod();
-        String proxyRequestUri = proxyDetails.getFullProxyUrl();
+        String proxyRequestUri = proxyAddress.getFullProxyUrl();
 
         URI targetUriObj;
         try {
@@ -241,8 +219,8 @@
 
         copyRequestHeaders(servletRequest, proxyRequest, targetUriObj);
 
-        String username = proxyDetails.getUserName();
-        String password = proxyDetails.getPassword();
+        String username = proxyAddress.getUserName();
+        String password = proxyAddress.getPassword();
 
         if (Strings.isNotBlank(username) && Strings.isNotBlank(password)) {
             String encodedCreds = Base64.encodeBase64String((username + ":" + password).getBytes());
@@ -279,14 +257,10 @@
             int statusCode = proxyResponse.getStatusLine().getStatusCode();
 
             if (statusCode == 401 || statusCode == 403) {
-<<<<<<< HEAD
-                log("Authentication Failed on remote server " + proxyRequestUri);
-=======
                 if (doLog) {
                     log("Authentication Failed on remote server " + proxyRequestUri);
                 }
                 LOG.debug("Authentication Failed on remote server {}", proxyRequestUri);
->>>>>>> 4ea489fe
             } else if (doResponseRedirectOrNotModifiedLogic(servletRequest, servletResponse, proxyResponse, statusCode, targetUriObj)) {
                 //the response is already "committed" now without any body to send
                 //TODO copy response headers?
@@ -330,7 +304,7 @@
         }
     }
 
-    protected ProxyDetails parseProxyDetails(HttpServletRequest servletRequest) {
+    protected ProxyAddress parseProxyAddress(HttpServletRequest servletRequest) {
         return new ProxyDetails(servletRequest);
     }
 
