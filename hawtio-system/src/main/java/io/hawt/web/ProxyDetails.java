--- conflicted
+++ resolved
@@ -1,16 +1,10 @@
 package io.hawt.web;
 
-<<<<<<< HEAD
 import java.util.Arrays;
 import java.util.Enumeration;
 import java.util.HashSet;
 import java.util.Map;
 import java.util.Set;
-=======
-import java.util.Set;
-import java.util.regex.Matcher;
-import java.util.regex.Pattern;
->>>>>>> 4ea489fe
 import javax.servlet.http.HttpServletRequest;
 
 import io.hawt.system.AuthInfo;
@@ -28,7 +22,7 @@
 /**
  * A helper object to store the proxy location details
  */
-public class ProxyDetails {
+public class ProxyDetails implements ProxyAddress {
     private static final transient Logger LOG = LoggerFactory.getLogger(ProxyDetails.class);
 
     private String stringProxyURL;
@@ -185,7 +179,6 @@
                 + "}";
     }
 
-<<<<<<< HEAD
     /**
      * Returns the lowest index of the given list of values
      */
@@ -198,13 +191,6 @@
                     answer = idx;
                 }
             }
-=======
-    public String getFullProxyUrl() {
-        if (invalid) {
-            return null;
-        } else {
-            return scheme + "://" + getHostAndPort() + path + (Strings.isBlank(queryString) ? "" : "?" + queryString);
->>>>>>> 4ea489fe
         }
         return answer;
     }
@@ -246,10 +232,12 @@
         return port;
     }
 
+    @Override
     public String getUserName() {
         return userName;
     }
 
+    @Override
     public String getPassword() {
         return password;
     }
