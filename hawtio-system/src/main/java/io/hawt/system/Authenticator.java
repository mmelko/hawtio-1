--- conflicted
+++ resolved
@@ -252,53 +252,6 @@
         return found;
     }
 
-<<<<<<< HEAD
-=======
-    private static boolean checkIfSubjectHasRequiredRoleOnJbossEAP(Subject subject, String role) {
-        boolean found = false;
-
-        LOG.debug("Running on Jboss EAP: checking if the Role {} is in the set of groups in SimpleGroup", role);
-        for (final Principal prin : subject.getPrincipals()) {
-            LOG.debug("Checking principal {} if it is a Jboss specific SimpleGroup containing group info", prin);
-            if ("org.jboss.security.SimpleGroup".equals(prin.getClass().getName()) && "Roles".equals(prin.getName())) {
-                try {
-                    Method groupsMethod = getJbossEAPGetGroupsMethod(prin);
-                    @SuppressWarnings("unchecked")
-                    final Enumeration<Principal> groups = (Enumeration<Principal>) groupsMethod.invoke(prin);
-
-                    if (groups != null) {
-                        while (groups.hasMoreElements()) {
-                            Principal group = groups.nextElement();
-                        	LOG.debug("Matching Jboss EAP group name {} to required role(s) {}", group, role);
-                            String[] roleArray = role.split(",");
-                            for (String r : roleArray) {
-                                if (r.equals(group.toString())) {
-                                    LOG.debug("Required role {} found in Jboss EAP specific credentials", r);
-                                    return true;
-                                } else {
-                                    LOG.debug("role {} doesn't match {}, continuing", r, group.toString());
-                                }
-                            }
-                        }
-                    } else {
-                        LOG.debug("The Jboss EAP groups list is null");
-                    }
-
-                } catch (NoSuchMethodException | SecurityException | IllegalAccessException | IllegalArgumentException | InvocationTargetException e) {
-                    // ignored
-                    LOG.debug("Caught exception trying to read groups from JBoss EAP specific SimpleGroup class", e);
-                }
-            }
-
-            if (found) {
-                break;
-            }
-        }
-
-        return found;
-    }
-
->>>>>>> 4ea489fe
     private static Method getWebSphereGetGroupsMethod(final Object cred) throws NoSuchMethodException {
         if (websphereGetGroupsMethod == null) {
             websphereGetGroupsMethod = cred.getClass().getMethod("getGroupIds");
