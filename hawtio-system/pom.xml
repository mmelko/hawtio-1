<?xml version="1.0" encoding="UTF-8"?>
<project xmlns="http://maven.apache.org/POM/4.0.0" xmlns:xsi="http://www.w3.org/2001/XMLSchema-instance" xsi:schemaLocation="http://maven.apache.org/POM/4.0.0 http://maven.apache.org/maven-v4_0_0.xsd">
  <parent>
    <groupId>io.hawt</groupId>
    <artifactId>project</artifactId>
    <version>2.1-SNAPSHOT</version>
  </parent>

  <modelVersion>4.0.0</modelVersion>
  <artifactId>hawtio-system</artifactId>
  <name>${project.artifactId}</name>
  <description>hawtio :: hawtio-system</description>

  <properties>
  </properties>

  <dependencies>
    <dependency>
      <groupId>javax.servlet</groupId>
      <artifactId>servlet-api</artifactId>
      <version>${servlet-api-version}</version>
      <scope>provided</scope>
    </dependency>

    <dependency>
      <groupId>io.hawt</groupId>
      <artifactId>hawtio-core</artifactId>
      <version>${project.version}</version>
    </dependency>
    <dependency>
      <groupId>io.hawt</groupId>
      <artifactId>hawtio-git</artifactId>
      <version>${project.version}</version>
    </dependency>
    <dependency>
      <groupId>org.eclipse.jgit</groupId>
      <artifactId>org.eclipse.jgit</artifactId>
      <version>${jgit-version}</version>
      <scope>provided</scope>
    </dependency>

    <dependency>
      <groupId>org.jolokia</groupId>
      <artifactId>jolokia-core</artifactId>
      <version>${jolokia-version}</version>
    </dependency>

    <!-- logging -->
    <dependency>
      <groupId>org.slf4j</groupId>
      <artifactId>slf4j-api</artifactId>
      <version>${slf4j-version}</version>
    </dependency>

    <!-- for proxy support -->
    <dependency>
      <groupId>org.apache.httpcomponents</groupId>
      <artifactId>httpclient</artifactId>
<<<<<<< HEAD
      <version>4.3.4</version>
    </dependency>

    <dependency>
      <groupId>commons-httpclient</groupId>
      <artifactId>commons-httpclient</artifactId>
      <version>${commons-httpclient-version}</version>
=======
      <version>${httpclient-version}</version>
>>>>>>> 4ea489fe
    </dependency>

    <dependency>
      <groupId>commons-io</groupId>
      <artifactId>commons-io</artifactId>
      <version>${commons-io-version}</version>
    </dependency>

    <dependency>
      <groupId>commons-fileupload</groupId>
      <artifactId>commons-fileupload</artifactId>
      <version>${commons-fileupload-version}</version>
    </dependency>

    <dependency>
      <groupId>commons-codec</groupId>
      <artifactId>commons-codec</artifactId>
      <version>${commons-codec-version}</version>
    </dependency>

    <!-- testing -->
    <dependency>
      <groupId>junit</groupId>
      <artifactId>junit</artifactId>
      <version>${junit-version}</version>
      <scope>test</scope>
    </dependency>
    <dependency>
      <groupId>org.mockito</groupId>
      <artifactId>mockito-all</artifactId>
      <version>1.9.5</version>
      <scope>test</scope>
    </dependency>
    <dependency>
      <groupId>org.slf4j</groupId>
      <artifactId>slf4j-log4j12</artifactId>
      <version>${slf4j-version}</version>
      <scope>test</scope>
    </dependency>
  </dependencies>
</project><|MERGE_RESOLUTION|>--- conflicted
+++ resolved
@@ -56,17 +56,13 @@
     <dependency>
       <groupId>org.apache.httpcomponents</groupId>
       <artifactId>httpclient</artifactId>
-<<<<<<< HEAD
-      <version>4.3.4</version>
+      <version>${httpclient-version}</version>
     </dependency>
 
     <dependency>
       <groupId>commons-httpclient</groupId>
       <artifactId>commons-httpclient</artifactId>
       <version>${commons-httpclient-version}</version>
-=======
-      <version>${httpclient-version}</version>
->>>>>>> 4ea489fe
     </dependency>
 
     <dependency>
