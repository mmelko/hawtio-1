--- conflicted
+++ resolved
@@ -1,6 +1,5 @@
 <?xml version="1.0" encoding="UTF-8"?>
 <project xmlns="http://maven.apache.org/POM/4.0.0" xmlns:xsi="http://www.w3.org/2001/XMLSchema-instance" xsi:schemaLocation="http://maven.apache.org/POM/4.0.0 http://maven.apache.org/maven-v4_0_0.xsd">
-<<<<<<< HEAD
   <parent>
     <groupId>io.hawt</groupId>
     <artifactId>project</artifactId>
@@ -40,7 +39,7 @@
       <version>${jgit-version}</version>
     </dependency>
     <dependency>
-      <groupId>org.gitective</groupId>
+      <groupId>io.fabric8</groupId>
       <artifactId>gitective-core</artifactId>
       <version>${gitective-version}</version>
       <exclusions>
@@ -83,231 +82,4 @@
     </dependency>
   </dependencies>
 
-=======
-    <parent>
-        <groupId>io.hawt</groupId>
-        <artifactId>project</artifactId>
-        <version>1.5-SNAPSHOT</version>
-    </parent>
-
-    <modelVersion>4.0.0</modelVersion>
-    <artifactId>hawtio-git</artifactId>
-    <packaging>bundle</packaging>
-    <name>${project.artifactId}</name>
-    <description>hawtio :: hawtio-git</description>
-
-    <properties>
-        <fuse.osgi.export>
-            io.hawt.git,
-            io.hawt.util,
-            io.hawt.util.introspect,
-            io.hawt.util.introspect.support,
-            com.jcraft.jzlib;version=${jcraft-jzlib-version},
-            com.jcraft.jsch;version=${jcraft-version},
-            org.gitective*;version=${gitective-version},
-            javaewah*;version=${javaewah-version},
-        </fuse.osgi.export>
-        <fuse.osgi.import>
-            <!--
-                  com.jcraft.jzlib;version=${jcraft-jzlib-version},
-                  com.jcraft.jsch;version=${jcraft-version},
-            -->
-            org.osgi.framework;version="[1.5,2)",
-            org.osgi.framework.wiring;version="[1.0,2)",
-            org.gitective*;version=${gitective-version},
-            javaewah*;version=${javaewah-version},
-            !javax.servlet,
-            !keypairgen,
-            !signature,
-            !userauth,
-            *
-        </fuse.osgi.import>
-    </properties>
-
-    <dependencies>
-        <dependency>
-            <groupId>javax.servlet</groupId>
-            <artifactId>servlet-api</artifactId>
-            <version>${servlet-api-version}</version>
-            <scope>provided</scope>
-        </dependency>
-
-        <!-- logging -->
-        <dependency>
-            <groupId>org.slf4j</groupId>
-            <artifactId>slf4j-api</artifactId>
-            <version>${slf4j-version}</version>
-        </dependency>
-        <dependency>
-            <groupId>io.hawt</groupId>
-            <artifactId>hawtio-core</artifactId>
-            <version>${project.version}</version>
-        </dependency>
-        <dependency>
-            <groupId>io.hawt</groupId>
-            <artifactId>hawtio-util</artifactId>
-            <version>${project.version}</version>
-        </dependency>
-
-        <!-- Git Library -->
-        <dependency>
-            <groupId>org.eclipse.jgit</groupId>
-            <artifactId>org.eclipse.jgit</artifactId>
-            <version>${jgit-version}</version>
-            <scope>provided</scope>
-        </dependency>
-        <dependency>
-            <groupId>io.fabric8</groupId>
-            <artifactId>gitective-core</artifactId>
-            <version>${gitective-version}</version>
-            <exclusions>
-                <exclusion>
-                    <groupId>org.eclipse.jgit</groupId>
-                    <artifactId>org.eclipse.jgit</artifactId>
-                </exclusion>
-            </exclusions>
-            <scope>provided</scope>
-        </dependency>
-        <dependency>
-            <groupId>com.jcraft</groupId>
-            <artifactId>jzlib</artifactId>
-            <version>${jcraft-jzlib-version}</version>
-            <scope>provided</scope>
-        </dependency>
-
-        <!-- Git HTTP Servlet -->
-        <!--
-            <dependency>
-              <groupId>org.eclipse.jgit</groupId>
-              <artifactId>org.eclipse.jgit.http.server</artifactId>
-              <version>${jgit-version}</version>
-            </dependency>
-        -->
-
-        <!-- testing -->
-        <dependency>
-            <groupId>junit</groupId>
-            <artifactId>junit</artifactId>
-            <version>${junit-version}</version>
-            <scope>test</scope>
-        </dependency>
-        <dependency>
-            <groupId>com.google.guava</groupId>
-            <artifactId>guava</artifactId>
-            <version>${guava-version}</version>
-            <scope>test</scope>
-        </dependency>
-        <dependency>
-            <groupId>org.slf4j</groupId>
-            <artifactId>slf4j-log4j12</artifactId>
-            <version>${slf4j-version}</version>
-            <scope>test</scope>
-        </dependency>
-        <dependency>
-            <groupId>log4j</groupId>
-            <artifactId>log4j</artifactId>
-            <version>${log4j-version}</version>
-            <scope>test</scope>
-        </dependency>
-    </dependencies>
-
-    <build>
-        <plugins>
-            <plugin>
-                <groupId>org.apache.felix</groupId>
-                <artifactId>maven-bundle-plugin</artifactId>
-                <version>${maven-bundle-plugin-version}</version>
-                <extensions>true</extensions>
-                <executions>
-                    <execution>
-                        <id>bundle-manifest</id>
-                        <phase>process-classes</phase>
-                        <goals>
-                            <goal>manifest</goal>
-                        </goals>
-                    </execution>
-                </executions>
-                <configuration>
-                    <supportedProjectTypes>
-                        <supportedProjectType>jar</supportedProjectType>
-                        <supportedProjectType>bundle</supportedProjectType>
-                        <supportedProjectType>war</supportedProjectType>
-                    </supportedProjectTypes>
-                    <instructions>
-                        <Export-Package>${fuse.osgi.export}</Export-Package>
-                        <Import-Package>${fuse.osgi.import}</Import-Package>
-
-                        <!-- TODO note we're embedding hawtio-core in here as its not yet a bundle and is often included in the war -->
-                        <Embed-Dependency>
-                            *;inline=true;artifactId=hawtio-core|hawtio-util|gitective-core|jsch|jzlib|JavaEWAH|org.eclipse.jgit*
-                        </Embed-Dependency>
-                        <Embed-Transitive>true</Embed-Transitive>
-
-                        <Bundle-Name>${project.description}</Bundle-Name>
-                        <Bundle-SymbolicName>${project.groupId}.${project.artifactId}</Bundle-SymbolicName>
-
-                        <Implementation-Title>HawtIO</Implementation-Title>
-                        <Implementation-Version>${project.version}</Implementation-Version>
-                    </instructions>
-                </configuration>
-            </plugin>
-            <!-- Remove any signatures that made their way into the generated bundle -->
-            <plugin>
-                <groupId>org.commonjava.maven.plugins</groupId>
-                <artifactId>unsigner-maven-plugin</artifactId>
-                <version>${unsigner-maven-plugin-version}</version>
-                <executions>
-                    <execution>
-                        <id>unsign-jar</id>
-                        <goals>
-                            <goal>unsign</goal>
-                        </goals>
-                    </execution>
-                </executions>
-            </plugin>
-        </plugins>
-    </build>
-
-    <profiles>
-        <profile>
-            <id>windows</id>
-            <activation>
-                <os>
-                    <family>Windows</family>
-                </os>
-            </activation>
-            <build>
-                <plugins>
-                    <plugin>
-                        <groupId>org.apache.maven.plugins</groupId>
-                        <artifactId>maven-surefire-plugin</artifactId>
-                        <version>${maven-surefire-plugin-version}</version>
-                        <configuration>
-                            <excludes>
-                                <exclude>**/GitFacadeTest.*</exclude>
-                            </excludes>
-                        </configuration>
-                    </plugin>
-                </plugins>
-            </build>
-        </profile>
-        <profile>
-            <id>release</id>
-            <build>
-                <plugins>
-                    <plugin>
-                        <groupId>org.apache.maven.plugins</groupId>
-                        <artifactId>maven-surefire-plugin</artifactId>
-                        <version>${maven-surefire-plugin-version}</version>
-                        <configuration>
-                            <excludes>
-                                <exclude>**/GitFacadeTest.*</exclude>
-                            </excludes>
-                        </configuration>
-                    </plugin>
-                </plugins>
-            </build>
-        </profile>
-    </profiles>
->>>>>>> 4ea489fe
 </project>