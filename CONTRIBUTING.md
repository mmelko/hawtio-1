--- conflicted
+++ resolved
@@ -6,13 +6,9 @@
 
 ## Getting Started
 
-<<<<<<< HEAD
-* Make sure you have a [GitHub account](https://github.com/signup/free).
-=======
-* make sure you have a [GitHub account](https://github.com/signup/free) as you'll need it to submit issues, comments or pull requestss
-* got any ideas for how we can improve hawtio? Please [submit an issue](https://github.com/hawtio/hawtio/issues?state=open) with your thoughts. Constructive criticism is always greatly appreciated!
-* fancy submitting [any nice screenshots of how you're using hawtio?](https://github.com/hawtio/hawtio/tree/master/website/src/images/screenshots) A quick youtube screencast would be even _hawter_ or a blog post/article we can link to? Just [submit an issue](https://github.com/hawtio/hawtio/issues?state=open) (or fork and patch the [website](https://github.com/hawtio/hawtio/tree/master/website/src/) or any markdown docs in our repository directly) and we'll merge into our website.
->>>>>>> beda12d9
+* Make sure you have a [GitHub account](https://github.com/signup/free) as you'll need it to submit issues, comments or pull requests.
+* Got any ideas for how we can improve hawtio? Please [submit an issue](https://github.com/hawtio/hawtio/issues?state=open) with your thoughts. Constructive criticism is always greatly appreciated!
+* Fancy submitting [any nice screenshots of how you're using hawtio?](https://github.com/hawtio/hawtio/tree/master/website/src/images/screenshots) A quick Youtube screencast would be even _hawter_ or a blog post/article we can link to? Just [submit an issue](https://github.com/hawtio/hawtio/issues?state=open) (or fork and patch the [website](https://github.com/hawtio/hawtio/tree/master/website/src/) or any Markdown docs in our repository directly) and we'll merge it into our website.
 * Search [our issue tracker](https://github.com/hawtio/hawtio/issues?state=open) and see if there's been any ideas or issues reported for what you had in mind; if so please join the conversation in the comments.
 * Submit any issues, feature requests or improvement ideas [our issue tracker](https://github.com/hawtio/hawtio/issues?state=open).
   * Clearly describe the issue including steps to reproduce when it is a bug.
