--- conflicted
+++ resolved
@@ -215,8 +215,6 @@
     <url-pattern>/branding/*</url-pattern>
   </servlet-mapping>
 
-<<<<<<< HEAD
-=======
   <servlet>
     <servlet-name>exportContext</servlet-name>
     <servlet-class>io.hawt.web.ExportContextServlet</servlet-class>
@@ -226,7 +224,6 @@
     <url-pattern>/exportContext/*</url-pattern>
   </servlet-mapping>
 
->>>>>>> 649ecce7
 <!--
   <servlet>
     <servlet-name>GitServlet</servlet-name>
