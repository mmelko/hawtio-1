module SpringBatch {
<<<<<<< HEAD

    export function SpringBatchController($scope, $http) {
        $http.get('/hawtio/proxy/localhost:8181/jobs/executions.json',{
            cache:false
        }).success(function(data){

            }).error(function(data){

            });

=======
    var springBatchServerPath ='localhost\\:8080/spring-batch-admin-sample/jobs.json';
    var proxyUrl = '/hawtio/proxy/';
    export function JobListController($scope, $location, workspace:Workspace, jolokia, $resource) {

        var jobList = $resource(proxyUrl+springBatchServerPath);
        jobList.get(function(data){
            if(data.jobs && data.jobs.registrations) $scope.jobList = data.jobs.registrations;
        });
>>>>>>> 7082d932
    }

}<|MERGE_RESOLUTION|>--- conflicted
+++ resolved
@@ -1,16 +1,4 @@
 module SpringBatch {
-<<<<<<< HEAD
-
-    export function SpringBatchController($scope, $http) {
-        $http.get('/hawtio/proxy/localhost:8181/jobs/executions.json',{
-            cache:false
-        }).success(function(data){
-
-            }).error(function(data){
-
-            });
-
-=======
     var springBatchServerPath ='localhost\\:8080/spring-batch-admin-sample/jobs.json';
     var proxyUrl = '/hawtio/proxy/';
     export function JobListController($scope, $location, workspace:Workspace, jolokia, $resource) {
@@ -19,7 +7,7 @@
         jobList.get(function(data){
             if(data.jobs && data.jobs.registrations) $scope.jobList = data.jobs.registrations;
         });
->>>>>>> 7082d932
+
     }
 
 }