--- conflicted
+++ resolved
@@ -5,19 +5,12 @@
 
     angular.module(pluginName, ['bootstrap', 'ngResource', 'hawtioCore', 'hawtio-ui']).
         config(($routeProvider) => {
-
-<<<<<<< HEAD
-            $routeProvider.
-                when('/springbatch/jobs', {templateUrl: SpringBatch.templatePath + 'jobs.html'}).
-                when('/springbatch/jobs/executions', {templateUrl: SpringBatch.templatePath + 'jobsExecutionList.html'}).
-                when('/springbatch/job/execution?url=:url', {templateUrl: SpringBatch.templatePath + 'jobExecutionShow.html'})
-
-=======
             $routeProvider
                 .when('/springbatch/jobs', {templateUrl: SpringBatch.templatePath + 'jobs.html'})
                 .when('/springbatch/jobs/:jobName/executions', {templateUrl: SpringBatch.templatePath + 'overview.html'})
-                .when('/springbatch/jobs/:jobName/executions/:jobInstanceId', {templateUrl: SpringBatch.templatePath + 'overview.html'})
->>>>>>> 686c2e12
+                .when('/springbatch/jobs/:jobName/executions/:jobInstanceId', {templateUrl: SpringBatch.templatePath + 'overview.html'}).
+                when('/springbatch/jobs/executions', {templateUrl: SpringBatch.templatePath + 'jobsExecutionList.html'})
+
         }).
         value('ui.config', {
             // The ui-jq directive namespace
@@ -29,7 +22,7 @@
             }
         }).
 
-    run(($location:ng.ILocationService, workspace:Workspace, viewRegistry) => {
+        run(($location:ng.ILocationService, workspace:Workspace, viewRegistry) => {
 
             viewRegistry['springbatch'] = 'app/springbatch/html/layoutSpringBatch.html';
 
