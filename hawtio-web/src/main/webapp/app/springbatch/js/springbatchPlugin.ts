--- conflicted
+++ resolved
@@ -10,14 +10,11 @@
                 .when('/springbatch/jobs/:jobName/executions', {templateUrl: SpringBatch.templatePath + 'overview.html'})
                 .when('/springbatch/jobs/:jobName/executions/:jobInstanceId', {templateUrl: SpringBatch.templatePath + 'overview.html'})
                 .when('/springbatch/jobs/executions', {templateUrl: SpringBatch.templatePath + 'jobsExecutionList.html'})
-<<<<<<< HEAD
                 .when('/springbatch/connect', {templateUrl: SpringBatch.templatePath + 'connectSpringBatch.html'})
-=======
                 .when('/springbatch/jobs/:jobId/executions/:jobName/:jobExecutionId', {templateUrl: SpringBatch.templatePath + 'jobExecutionContext.html'})
                 .when('/springbatch/jobs/:jobName/:jobId/history/executions', {templateUrl: SpringBatch.templatePath + 'executionHistory.html'})
                 .when('/springbatch/jobs/:jobId/executions/:jobName/:jobExecutionId/steps/:stepExecutionId', {templateUrl: SpringBatch.templatePath + 'stepExecutionContext.html'})
 
->>>>>>> 0dad3991
         }).
         value('ui.config', {
             // The ui-jq directive namespace
@@ -40,11 +37,10 @@
                 href: () => "#/springbatch/jobs",
                 isActive: (workspace: Workspace) => workspace.isTopTabActive("springbatch")
             });
-<<<<<<< HEAD
+
 
             var serverListRes = $resource('/hawtio/springBatch');
             serverListRes.get(function(data){
-                console.info('=============='+JSON.stringify(data));
                 $rootScope.springBatchServerList = data.springBatchServerList || [
                     'localhost\\:8080/spring-batch-admin-sample/',
                     'localhost\\:8181/'
@@ -53,13 +49,11 @@
                 $rootScope.springBatchServer = $rootScope.springBatchServerList[0];
             });
 
-
             $rootScope.proxyUrl = '/hawtio/proxy/';
         });
 
     hawtioPluginLoader.addModule(pluginName);
-=======
-        });
-     hawtioPluginLoader.addModule(pluginName);
->>>>>>> 0dad3991
+
+
+
 }