--- conflicted
+++ resolved
@@ -6,16 +6,9 @@
         var jobExecutionId=$routeParams.jobExecutionId;
         var stepExecutionId=$routeParams.stepExecutionId;
         var jobName=$routeParams.jobName;
-<<<<<<< HEAD
+
+        var jobId=$routeParams.jobId;
         $scope.springBatchServer = springBatchServerOrigin;
-        var jobExecutionContext = $resource(proxyUrl+springBatchServerPath+executionsListPath);
-        jobExecutionContext.get({'jobExecutionId':jobExecutionId,'stepExecutionId':stepExecutionId},function(data){
-            $scope.stepExecutionContext=data.stepExecutionContext;
-            $scope.jobName=jobName;
-        });
-=======
-        var jobId=$routeParams.jobId;
-
         var stepExecutionContext = $http.get(proxyUrl+"/contextFormatter?jobExecutionId="+jobExecutionId+"&stepExecutionId="+stepExecutionId+"&server="+springBatchServerOrigin+"&contextType=stepExecution")
             .success(function(data){
                 $scope.htmlView=data;
@@ -24,7 +17,7 @@
         $scope.jobId=jobId;
 
 
->>>>>>> b424a2c2
+
     }
 
 }
