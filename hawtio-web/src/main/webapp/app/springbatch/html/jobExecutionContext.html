<div ng-controller="SpringBatch.jobExecutionContextController">
    <h3>Job Execution Context</h3>
    <div>
        <a ng-href="#/springbatch/jobs/{{jobName}}/executions/{{jobId}}" class="btn btn-small btn-primary pull-right">Back</a>
    </div>
<<<<<<< HEAD
    <table class="table table-striped table-hover">
        <thead>
        <tr>
            <th style="width: 3%;">Job Execution Id</th>
            <th>Context</th>
        </tr>
        </thead>
        <tbody>

        <tr>
            <td>{{jobExecutionContext.jobExecutionId}}</td>
            <td>
                <div class="row-fluid">
                    <div class="span10">{{jobExecutionContext.context}}</div>
                    <div class="span2">
                        <div class="pull-left" >
                            <form action="/hawtio/exportContext" method="POST">
                                <input type="hidden" name="server" value="{{springBatchServer}}">
                                <input type="hidden" name="execId" value="{{jobExecutionContext.jobExecutionId}}">
                                <input type="hidden" name="entryIndex" value="2">
                                <input type="submit" value="Export as CSV" class="btn">
                            </form>
                        </div>
                    </div>
                </div>
            </td>
        </tr>
        </tbody>
    </table>
=======
    <div ng-bind-html-unsafe="htmlView"></div>
>>>>>>> 9adb090b
</div><|MERGE_RESOLUTION|>--- conflicted
+++ resolved
@@ -3,37 +3,6 @@
     <div>
         <a ng-href="#/springbatch/jobs/{{jobName}}/executions/{{jobId}}" class="btn btn-small btn-primary pull-right">Back</a>
     </div>
-<<<<<<< HEAD
-    <table class="table table-striped table-hover">
-        <thead>
-        <tr>
-            <th style="width: 3%;">Job Execution Id</th>
-            <th>Context</th>
-        </tr>
-        </thead>
-        <tbody>
 
-        <tr>
-            <td>{{jobExecutionContext.jobExecutionId}}</td>
-            <td>
-                <div class="row-fluid">
-                    <div class="span10">{{jobExecutionContext.context}}</div>
-                    <div class="span2">
-                        <div class="pull-left" >
-                            <form action="/hawtio/exportContext" method="POST">
-                                <input type="hidden" name="server" value="{{springBatchServer}}">
-                                <input type="hidden" name="execId" value="{{jobExecutionContext.jobExecutionId}}">
-                                <input type="hidden" name="entryIndex" value="2">
-                                <input type="submit" value="Export as CSV" class="btn">
-                            </form>
-                        </div>
-                    </div>
-                </div>
-            </td>
-        </tr>
-        </tbody>
-    </table>
-=======
     <div ng-bind-html-unsafe="htmlView"></div>
->>>>>>> 9adb090b
 </div>