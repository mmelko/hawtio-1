<div ng-controller="SpringBatch.JobOverviewExecListController">
<<<<<<< HEAD
    <h3>Overview</h3>

    <div class="control-group">
        <div class="alert {{alert.type}}" ng-show="alert.enable">
            <button type="button" class="close" ng-click="alert.hide()">×</button>
            {{alert.content}}
        </div>
    </div>

=======
>>>>>>> ca03cf3d
    <div class="row-fluid">
        <div class="span9">
            <div class="row-fluid">
                <div class="span2"><strong>Job Instance ID:</strong></div>
                <div class="span1"><span class="text-info">{{jobInstance.id}}</span></div>
                <div class="span3">
                    <span style="cursor: pointer" ng-click="fetchPrevJobInstance(jobInstance)"> <i class="icon-backward icon-2x"></i> </span>  &nbsp;
                    <span style="cursor: pointer" ng-click="refreshJobInstance(jobInstance)"> <i class="icon-refresh icon-2x"></i> </span>  &nbsp;
                    <span style="cursor: pointer" ng-click="fetchNextJobInstance(jobInstance)"> <i class="icon-forward icon-2x"></i> </span>  &nbsp;
                </div>
                <div class="span3">
                    <span id="jobExecutionStatus">
                        <span   class="btn-large {{(jobInstance.lastJobExecutionStatus == 'COMPLETED')?'btn-success':'btn-danger'}}">
                            {{jobInstance.lastJobExecutionStatus}}
                        </span>
                    </span>
                </div>
                <div class="span3">
                    <div class="dropdown">
                        <a class="dropdown-toggle btn btn-primary" data-toggle="dropdown" href="#">Actions <b class="caret"></b></a>
                        <ul class="dropdown-menu" role="menu" aria-labelledby="dLabel">
                            <li>
                                <a href="#/springbatch/jobs/{{jobName}}/history/executions" style="cursor: pointer">View History</a>
                            </li>
                            <li> <a ng-click="runJob(jobName,jobParams)" style="cursor: pointer">Run Job</a> </li>

                        </ul>
                    </div>
                </div>
            </div>

            <div class="row-fluid">
                <div>
                    <h3>Job Execution</h3>
                    <table class="table table-striped table-hover">
                        <thead>
                        <tr>
                            <th></th>
                            <th>ID</th>
                            <th>Date</th>
                            <th>Start</th>
                            <th>Duration</th>
                            <th>Status</th>
                            <th>Exit Code</th>
                            <th>Context</th>
                        </tr>
                        </thead>
                        <tr ng-repeat="execution in jobExecutionList">
                            <td><input type="radio" name="fetchStepsForExecutionRadio" ng-click="fetchStepsForExecution(execution.id)"></td>
                            <td>{{execution.id}}</td>
                            <td>{{execution.startTime}}</td>
                            <td>{{execution.startTime}}</td>
                            <td>{{execution.duration}}</td>
                            <td>{{execution.status}}</td>
                            <td>{{execution.status}}</td>
                            <td data-title="Context">
                                <a ng-href="#/springbatch/jobs/executions/{{jobName}}/{{execution.id}}">view</a>
                            </td>
                        </tr>
                    </table>
                </div>
                <div>
                    <h3>Step Executions</h3>
                    <table class="table table-striped table-hover">
                        <thead>
                        <tr>
                            <th>Name</th>
                            <th>Status</th>
                            <th>Reads</th>
                            <th>Writes</th>
                            <th>Commit</th>
                            <th>Skip</th>
                            <th>Duration</th>

                        </tr>
                        </thead>
                        <tbody>
                        <tr ng-repeat="stepExecution in stepExecutionList" >

                            <td data-title="'Id'">
                                {{stepExecution.name}}
                            </td>
                            <td data-title="Status">{{stepExecution.status}}</td>
                            <td data-title="Read Count">{{stepExecution.readCount}}</td>
                            <td data-title="Write Count">{{stepExecution.writeCount}}</td>
                            <td data-title="Commit Count">{{stepExecution.commitCount}}</td>
                            <td data-title="Skip Count">{{stepExecution.rollbackCount}}</td>
                            <td data-title="Duration">{{stepExecution.duration}}</td>

                        </tr>
                        </tbody>
                    </table>
                </div>
            </div>
        </div>

        <div class="span1">

            <table>
                <thead>
                <tr class="info">
                    <th>
                        <b class="pull-left">Params</b>
                    </th>
                    <th>
                        <span class="pull-left" ng-click="addParam(jobParams)" style="cursor: pointer"> <i class="icon-plus"></i> </span>
                    </th>
                </tr>
                </thead>
                <tbody>
                <tr class="info" ng-repeat="param in jobParams">
                    <td>
                        <span class="pull-left">
                            <input type="text" ng-model="param.name">
                            <input type="text" ng-model="param.value">
                        </span>
                    </td>
                    <td>
                        <span class="pull-left" ng-click="removeParam(jobParams , $index)" style="cursor: pointer"> <i class="icon-trash"></i></span>
                    </td>
                </tr>
                </tbody>
            </table>
        </div>
    </div>

</div><|MERGE_RESOLUTION|>--- conflicted
+++ resolved
@@ -1,6 +1,4 @@
 <div ng-controller="SpringBatch.JobOverviewExecListController">
-<<<<<<< HEAD
-    <h3>Overview</h3>
 
     <div class="control-group">
         <div class="alert {{alert.type}}" ng-show="alert.enable">
@@ -8,9 +6,6 @@
             {{alert.content}}
         </div>
     </div>
-
-=======
->>>>>>> ca03cf3d
     <div class="row-fluid">
         <div class="span9">
             <div class="row-fluid">
