--- conflicted
+++ resolved
@@ -73,17 +73,6 @@
                     <table class="table table-striped table-hover">
                         <thead>
                         <tr>
-<<<<<<< HEAD
-                            <th>Name</th>
-                            <th>Status</th>
-                            <th>Reads</th>
-                            <th>Writes</th>
-                            <th>Commit</th>
-                            <th>Skip</th>
-                            <th>Duration</th>
-                            <th>Context</th>
-
-=======
                             <th> <a ng-click="stepPredicate='name';stepReverse=!stepReverse" style="cursor: pointer">Name</a> </th>
                             <th> <a ng-click="stepPredicate='status';stepReverse=!stepReverse" style="cursor: pointer">Status</a> </th>
                             <th> <a ng-click="stepPredicate='readCount';stepReverse=!stepReverse" style="cursor: pointer">Reads</a> </th>
@@ -91,7 +80,7 @@
                             <th> <a ng-click="stepPredicate='commitCount';stepReverse=!stepReverse" style="cursor: pointer">Commit</a> </th>
                             <th> <a ng-click="stepPredicate='rollbackCount';stepReverse=!stepReverse" style="cursor: pointer">Skip</a> </th>
                             <th> <a ng-click="stepPredicate='duration';stepReverse=!stepReverse" style="cursor: pointer">Duration</a> </th>
->>>>>>> d1d31422
+                            <th>Context</th>
                         </tr>
                         </thead>
                         <tbody>
