package io.hawt.web;

import org.jolokia.converter.Converters;
import org.jolokia.converter.json.JsonConvertOptions;
import org.json.simple.JSONObject;
import org.slf4j.Logger;
import org.slf4j.LoggerFactory;

import javax.management.AttributeNotFoundException;
import java.io.PrintWriter;
import java.util.*;

/**
 * @author Stan Lewis
 */
public class ServletHelpers {

    private static final transient Logger LOG = LoggerFactory.getLogger(ServletHelpers.class);


    static void writeEmpty(PrintWriter out) {
        out.write("{}");
        out.flush();
        out.close();
    }

    static void writeObject(Converters converters, JsonConvertOptions options, PrintWriter out, Object answer) {
        Object result = null;

        try {
            result = converters.getToJsonConverter().convertToJson(answer, null, options);
        } catch (AttributeNotFoundException e) {
            LOG.warn("Failed to convert object to json", e);
        }

        if (result != null) {
            out.write(result.toString());
            out.flush();
            out.close();
        } else {
            writeEmpty(out);
        }
    }

<<<<<<< HEAD
    public static Map populateTableMapForXl(List listEntry) {
        listEntry = flatten(listEntry);

        Map<String,Object> xlData = new HashMap<String,Object>();
        Set columns = getColumns(listEntry);
        List rowsData = getRowsData(listEntry,columns);

=======
    public static Map populateTable(List listEntry) {
        listEntry = flatten(listEntry);
        Map<String,Object> xlData = new HashMap<String,Object>();
        Set columns = getColumns(listEntry);
        List rowsData = getRowsData(listEntry, columns);
        xlData.put("columns",columns);
        xlData.put("rows",rowsData);
        return xlData;
    }
    public static Map populateTableMapForXl(List listEntry) {
        listEntry = flatten(listEntry);
        Map<String,Object> xlData = new HashMap<String,Object>();
        Set columns = getColumns(listEntry);
        List rowsData = getRowsData(listEntry, columns);
>>>>>>> 9adb090b
        xlData.put("columns",columns);
        xlData.put("rows",rowsData);
        return xlData;
    }

<<<<<<< HEAD
=======

>>>>>>> 9adb090b
    public static Map populateErrorTableMapForXl(List listEntry) {
        listEntry = flatten(listEntry);

        Map<String,Object> xlData = new HashMap<String,Object>();
        Set<String> columns = new HashSet<String>();
        columns.add("Error Message");
        List rowsData = new ArrayList();
        for (Object o : listEntry){
            Map<String,Object> keyValuePairs = new HashMap<String,Object>();
            keyValuePairs.put(columns.toArray()[0].toString(),removeNoisyString(o.toString()));
            rowsData.add(keyValuePairs);
        }
        xlData.put("columns",columns);
        xlData.put("rows",rowsData);
        return xlData;
    }

    private static Set getColumns(List listEntry){
        Set set = new HashSet();
        for (Object o : listEntry){
            if (o instanceof JSONObject){
                set.addAll(((JSONObject)o).keySet());
            }
        }
        return set;
    }
<<<<<<< HEAD
=======
    public static List getColumnsForTable(List listEntry){
        List list = new ArrayList();
        for (Object o : listEntry){
            if (o instanceof JSONObject){
                list=new ArrayList(((JSONObject)o).keySet());
            }
            break;
        }
        return list;
    }
>>>>>>> 9adb090b

    private static List getRowsData(List listEntry, Set columns){
        List<Map<String,Object>> list = new ArrayList<Map<String, Object>>();
        for(Object o : listEntry){
            Map<String,Object> keyValuePairs = new HashMap<String,Object>();
            if (o instanceof JSONObject){
                JSONObject jsonObject = (JSONObject)o;
                for(Object column : columns){
                    Object value = removeNoisyString(jsonObject.get(column.toString()));
                    keyValuePairs.put(column.toString(),value);
                }
            }
            list.add(keyValuePairs);
        }
        return list;
    }

<<<<<<< HEAD
=======

>>>>>>> 9adb090b
    public static String generateCsvString(Map xlData){
        int idx1=0,idx2=0;
        StringBuffer buffer = new StringBuffer();
        Set columns = (Set)xlData.get("columns");
        List rows = (List)xlData.get("rows");
        for (Object column : columns){
            buffer.append(wrapWithDoubleQuotes(column.toString()));
            buffer = appendComma(buffer,columns.size(),idx1);
            idx1++;
        }
        idx1 = 0;

        buffer.append("\n");
        for (Object row  : rows){
            Map keyValuePair = (Map)row;
            for (Object column : columns){
                buffer.append(wrapWithDoubleQuotes(keyValuePair.get(column.toString()).toString()));
                buffer = appendComma(buffer,columns.size(),idx2);
                idx2++;
            }
            idx2 = 0;
            buffer.append("\n");
        }
        return buffer.toString();
    }

    private static String wrapWithDoubleQuotes(String string){
        return "\""+string+"\"";
    }

    private static StringBuffer appendComma(StringBuffer buffer, int size, int index){
        return (size  == (index+1) ) ? buffer : buffer.append(",");
    }

    public static List flatten(List list){
        List tempList = new ArrayList();
        for(Object o : list){
            if (o instanceof Collection){
                tempList.addAll((Collection)o);
            }else tempList.add(o);
        }
        return tempList;
    }

    public static Set flatten(Set set){
        Set tempSet = new HashSet();
        for(Object o : tempSet){
            if (o instanceof Collection){
                tempSet.addAll((Collection)o);
            }else tempSet.add(o);
        }
        return tempSet;
    }

    public static String removeNoisyString(Object value) {
        String string = "";
        if (value != null) {
            string = (value.toString().contains("@reference")) ?"":value.toString();
        }
        return string;
    }
<<<<<<< HEAD
=======


>>>>>>> 9adb090b
}<|MERGE_RESOLUTION|>--- conflicted
+++ resolved
@@ -42,39 +42,18 @@
         }
     }
 
-<<<<<<< HEAD
-    public static Map populateTableMapForXl(List listEntry) {
-        listEntry = flatten(listEntry);
-
-        Map<String,Object> xlData = new HashMap<String,Object>();
-        Set columns = getColumns(listEntry);
-        List rowsData = getRowsData(listEntry,columns);
-
-=======
-    public static Map populateTable(List listEntry) {
-        listEntry = flatten(listEntry);
-        Map<String,Object> xlData = new HashMap<String,Object>();
-        Set columns = getColumns(listEntry);
-        List rowsData = getRowsData(listEntry, columns);
-        xlData.put("columns",columns);
-        xlData.put("rows",rowsData);
-        return xlData;
-    }
     public static Map populateTableMapForXl(List listEntry) {
         listEntry = flatten(listEntry);
         Map<String,Object> xlData = new HashMap<String,Object>();
         Set columns = getColumns(listEntry);
         List rowsData = getRowsData(listEntry, columns);
->>>>>>> 9adb090b
+
         xlData.put("columns",columns);
         xlData.put("rows",rowsData);
         return xlData;
     }
 
-<<<<<<< HEAD
-=======
 
->>>>>>> 9adb090b
     public static Map populateErrorTableMapForXl(List listEntry) {
         listEntry = flatten(listEntry);
 
@@ -101,19 +80,7 @@
         }
         return set;
     }
-<<<<<<< HEAD
-=======
-    public static List getColumnsForTable(List listEntry){
-        List list = new ArrayList();
-        for (Object o : listEntry){
-            if (o instanceof JSONObject){
-                list=new ArrayList(((JSONObject)o).keySet());
-            }
-            break;
-        }
-        return list;
-    }
->>>>>>> 9adb090b
+
 
     private static List getRowsData(List listEntry, Set columns){
         List<Map<String,Object>> list = new ArrayList<Map<String, Object>>();
@@ -131,10 +98,7 @@
         return list;
     }
 
-<<<<<<< HEAD
-=======
 
->>>>>>> 9adb090b
     public static String generateCsvString(Map xlData){
         int idx1=0,idx2=0;
         StringBuffer buffer = new StringBuffer();
@@ -196,9 +160,4 @@
         }
         return string;
     }
-<<<<<<< HEAD
-=======
-
-
->>>>>>> 9adb090b
 }