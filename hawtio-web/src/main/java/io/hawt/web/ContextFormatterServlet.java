package io.hawt.web;

import org.apache.commons.httpclient.HttpClient;
import org.apache.commons.httpclient.methods.GetMethod;
import org.json.simple.JSONArray;
import org.json.simple.JSONObject;
import org.json.simple.parser.JSONParser;
import javax.servlet.ServletException;
import javax.servlet.http.HttpServlet;
import javax.servlet.http.HttpServletRequest;
import javax.servlet.http.HttpServletResponse;
import java.io.IOException;
import java.io.PrintWriter;
import java.util.*;

<<<<<<< HEAD
=======

>>>>>>> 66170122
public class ContextFormatterServlet extends HttpServlet {
    @Override
    protected void doGet(HttpServletRequest req, HttpServletResponse resp) throws ServletException, IOException {
        PrintWriter pr=resp.getWriter();
        String server=req.getParameter("server");
        String jobExecutionId=req.getParameter("jobExecutionId");
        String stepExecutionId=req.getParameter("stepExecutionId");
        String contextType=req.getParameter("contextType");
        String jsonStringResponse="";
        String url="";
        String paramString="jobExecutionContext";
        server= server.replaceAll("\\\\","");
        if (!server.contains("http://")){
            server = "http://"+server;
        }

        if(contextType.equals("jobExecution")){
            url= server+"jobs/executions/"+jobExecutionId+"/context.json";
            paramString="jobExecutionContext";
        }else if(contextType.equals("stepExecution")){
            url= server+"jobs/executions/"+jobExecutionId+"/steps/"+stepExecutionId+"/context.json";
            paramString="stepExecutionContext";
        }
        HttpClient client = new HttpClient();
        GetMethod get = new GetMethod(url);
        int responseCode =  client.executeMethod(get);
        jsonStringResponse = get.getResponseBodyAsString();
        JSONParser parser = new JSONParser();
        JSONObject jsonObject = null;
        try{
            jsonObject = (JSONObject)parser.parse(jsonStringResponse);
            JSONObject jobExecutionContext = (JSONObject)jsonObject.get(paramString);
            JSONObject contextObject = (JSONObject)jobExecutionContext.get("context");
            if(contextObject.get("map") != null && (contextObject.get("map") instanceof JSONObject)){
                JSONObject mapObject = (JSONObject)contextObject.get("map");
                if(mapObject.get("entry") instanceof ArrayList){
                    pr.println(getHtmlView((JSONArray) mapObject.get("entry"), server, jobExecutionId, stepExecutionId));
                }else if(mapObject.get("entry") instanceof Map){

                }
            }

        }catch (Exception e){e.printStackTrace();}
    }

    private String getHtmlView(ArrayList entries, String server, String jobExecutionId, String stepExecutionId){
        StringBuffer htmlView=new StringBuffer();
        String errorMessageKey="";
        String ERROR_MESSAGES="ERROR_MESSAGES";
        if(entries!=null){
            int entryIdx = 0;
            Integer index=0;
            for (Object entry : entries) {

                if(entry instanceof Map){
                    htmlView.append("<div class=\"accordion\" id=\"accordion"+index+"\">")
                            .append("            <div class=\"accordion-group\">")
                            .append("                <div class=\"accordion-heading\">")
                            .append("                    <a class=\"accordion-toggle\" data-toggle=\"collapse\" data-parent=\"#accordion"+index+"\" href=\"#collapseOne"+index+"\">")
                            .append("                        Open/Close </a>")
                            .append("                </div>")
                            .append("                <div id=\"collapseOne"+index+"\" class=\"accordion-body collapse in\">")
                            .append("                    <div class=\"accordion-inner\">");


                    for(Object o:((Map)entry).entrySet()){
                        if(((Map.Entry)o).getKey().toString().equals("string")){
                            errorMessageKey=((Map.Entry)o).getValue().toString();
                            htmlView.append(((Map.Entry)o).getValue().toString());
                            if (isListPresent((JSONObject)entry)){
                                htmlView.append("<span class=\"pull-right\">"+getExportLink(server, jobExecutionId, stepExecutionId, entryIdx)+"</span>");
                            }
                        }else if(((Map.Entry)o).getKey().toString().equals("int")){
                            htmlView.append(((Map.Entry)o).getValue().toString());
                        }else if(((Map.Entry)o).getKey().toString().equals("list")){
                            JSONObject jsonObject = (JSONObject)((Map.Entry)o).getValue();
                            LinkedList list = new LinkedList(jsonObject.values());
                            ArrayList requiredObj = (ArrayList)list.getFirst();
                            htmlView.append("<table class=\"table\"><thead><tr>");
                            Map columnsAndRow=new HashMap();
                            if(errorMessageKey.equals(ERROR_MESSAGES)){
                                columnsAndRow=ServletHelpers.populateErrorTableMapForXl(requiredObj);
                            }else{
                                columnsAndRow=  ServletHelpers.populateTableMapForXl(requiredObj);
                            }
                            Set columns=(Set)columnsAndRow.get("columns");
                            List rows=(List)columnsAndRow.get("rows");
                            for(Object th : columns){
                                htmlView.append("<th>");
                                if(th.toString().length()>5){
                                    htmlView.append(th.toString().substring(0, 5));
                                }else{
                                    htmlView.append(th.toString());
                                }
                                htmlView.append("</th>");
                            }
                            htmlView.append("</tr>");

                            for(Object obj : rows){
                                htmlView.append("<tr>");
                                for(Object column : columns){
                                    htmlView.append("<td>"+((Map)obj).get(column.toString()).toString()+"</td>");
                                }

                                htmlView.append("</tr>");
                            }
                            htmlView.append("</thead></table>");
                        }else if(!((Map.Entry)o).getKey().toString().equals("string") || !((Map.Entry)o).getKey().toString().equals("list") || ((Map.Entry)o).getKey().toString().equals("int")){
                            htmlView.append(((Map.Entry)o).getValue().toString());
                        }

                        index++;
                    }
                    htmlView.append("</div></div></div></div>");
                }
                entryIdx++;
            }
        }

        return htmlView.toString();
    }

    private String getExportLink(String springBatchServer, String jobExecutionId, String stepExecutionId, int index){
        StringBuilder builder = new StringBuilder();
        builder.append("<form action=\"/hawtio/exportContext\" method=\"POST\">")
                .append("<input type=\"hidden\" name=\"server\" value=\"").append(springBatchServer).append("\">")
                .append("<input type=\"hidden\" name=\"execId\" value=\"").append(jobExecutionId).append("\">");

        if (stepExecutionId != null && !stepExecutionId.isEmpty())
            builder.append("<input type=\"hidden\" name=\"stepId\" value=\"").append(stepExecutionId).append("\">");

        builder.append("<input type=\"hidden\" name=\"entryIndex\" value=\"").append(index).append("\">")
                .append("<input type=\"submit\" value=\"Export as CSV\" class=\"btn btn-info\">")
                .append("</form>");
        return builder.toString();
    }

    private boolean isListPresent(JSONObject entry){
        return entry.keySet().contains("list");
    }
}<|MERGE_RESOLUTION|>--- conflicted
+++ resolved
@@ -13,10 +13,6 @@
 import java.io.PrintWriter;
 import java.util.*;
 
-<<<<<<< HEAD
-=======
-
->>>>>>> 66170122
 public class ContextFormatterServlet extends HttpServlet {
     @Override
     protected void doGet(HttpServletRequest req, HttpServletResponse resp) throws ServletException, IOException {
