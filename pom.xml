<?xml version="1.0" encoding="UTF-8"?>
<project xmlns="http://maven.apache.org/POM/4.0.0" xmlns:xsi="http://www.w3.org/2001/XMLSchema-instance" xsi:schemaLocation="http://maven.apache.org/POM/4.0.0 http://maven.apache.org/maven-v4_0_0.xsd">
  <modelVersion>4.0.0</modelVersion>

  <parent>
    <groupId>org.jboss</groupId>
    <artifactId>jboss-parent</artifactId>
    <version>14</version>
  </parent>

  <groupId>io.hawt</groupId>
  <artifactId>project</artifactId>
  <packaging>pom</packaging>
  <version>2.1-SNAPSHOT</version>
  <name>hawtio-java-project</name>
  <description>hawtio :: project</description>
  <url>http://hawt.io/</url>

  <licenses>
    <license>
      <name>The Apache Software License, Version 2.0</name>
      <url>http://www.apache.org/licenses/LICENSE-2.0.txt</url>
      <distribution>repo</distribution>
    </license>
  </licenses>

  <scm>
    <connection>scm:git:git@github.com:hawtio/hawtio.git</connection>
    <developerConnection>scm:git:git@github.com:hawtio/hawtio.git</developerConnection>
    <url>git@github.com:hawtio/hawtio.git</url>
    <tag>HEAD</tag>
  </scm>

  <distributionManagement>
    <repository>
      <id>oss-sonatype-staging</id>
      <name>Sonatype Staging Repository</name>
      <url>https://oss.sonatype.org/service/local/staging/deploy/maven2</url>
    </repository>
    <snapshotRepository>
      <id>oss-sonatype-snapshots</id>
      <name>OSS Sonatype Nexus Snapshots</name>
      <url>https://oss.sonatype.org/content/repositories/snapshots</url>
    </snapshotRepository>
  </distributionManagement>

  <prerequisites>
    <maven>3.1.1</maven>
  </prerequisites>

  <properties>
    <failIfNoTests>false</failIfNoTests>
    <jettyPort>8282</jettyPort>
    <context>/hawtio</context>
    <hawtio-config-dir>${basedir}/hawtio-config</hawtio-config-dir>
    <hawtio-config-repo>https://github.com/hawtio/hawtio-config.git</hawtio-config-repo>
<<<<<<< HEAD
    <hawtio-console-version>1.0.0</hawtio-console-version>
    <maven.compiler.source>1.8</maven.compiler.source>
    <maven.compiler.target>1.8</maven.compiler.target>
=======
    <maven.compiler.source>1.8</maven.compiler.source>
    <maven.compiler.target>1.8</maven.compiler.target>

>>>>>>> 4ea489fe
    <webapp-dir>${project.artifactId}-${project.version}</webapp-dir>
    <webapp-outdir>${basedir}/target/${webapp-dir}</webapp-outdir>

    <maven-bundle-plugin-version>2.5.4</maven-bundle-plugin-version>

    <jetty-version>9.2.10.v20150310</jetty-version>
    <jetty-plugin-version>${jetty-version}</jetty-plugin-version>
    <jetty-webapp-version>8.1.18.v20150929</jetty-webapp-version>
    <jetty-webapp-artifactId>jetty-webapp</jetty-webapp-artifactId>

    <frontend-maven-plugin-version>0.0.24</frontend-maven-plugin-version>

<<<<<<< HEAD
    <aether-version>1.13.1</aether-version>
    <blueprint-web-version>1.1.0</blueprint-web-version>

    <commons-codec-version>1.6</commons-codec-version>
    <commons-fileupload-version>1.3.1</commons-fileupload-version>
    <commons-httpclient-version>3.1</commons-httpclient-version>
    <commons-io-version>2.2</commons-io-version>
    <commons-logging-version>1.1.3</commons-logging-version>
    <exec-maven-plugin-version>1.4.0</exec-maven-plugin-version>
    <maven-surefire-plugin-version>2.19.1</maven-surefire-plugin-version>
=======
    <activemq-version>5.14.1</activemq-version>
    <activemq-leveldb-artifactid>activemq-leveldb-store</activemq-leveldb-artifactid>
    <aether-version>1.13.1</aether-version>
    <atmosphere-version>1.0.18</atmosphere-version>
    <blueprint-web-version>1.0.0</blueprint-web-version>
    <build-helper-maven-plugin-version>1.7</build-helper-maven-plugin-version>
    <camel-version>2.18.3</camel-version>
    <commons-codec-version>1.10</commons-codec-version>
    <commons-fileupload-version>1.3.2</commons-fileupload-version>
    <httpclient-version>4.5.2</httpclient-version>
    <commons-io-version>2.2</commons-io-version>
    <commons-logging-version>1.1.3</commons-logging-version>
    <cxf-version>3.1.6</cxf-version>
    <dozer-version>5.5.1</dozer-version>
    <exec-maven-plugin-version>1.5.0</exec-maven-plugin-version>
    <felix.gogo.version>0.16.2</felix.gogo.version>
    <frontend-maven-plugin-version>0.0.24</frontend-maven-plugin-version>
    <gitective-version>0.9.19</gitective-version>
>>>>>>> 4ea489fe

    <!-- TODO should be newer -->
    <guava-version>10.0</guava-version>
    <guava.version>14.0.1</guava.version>
    <gitective-version>0.9.9</gitective-version>
    
    <!-- make sure to align jackson with fabric8 -->
    <jackson-version>2.7.0</jackson-version>
    <jackson-version-range>[2.5,3)</jackson-version-range>
<<<<<<< HEAD
    <jcraft-jzlib-version>1.1.3</jcraft-jzlib-version>
    <jgit-version>3.0.0.201306101825-r</jgit-version>
    <jolokia-version>1.3.0</jolokia-version>
    <junit-version>4.11</junit-version>
    <log4j-version>1.2.17</log4j-version>
    <osgi-version>4.2.0</osgi-version>
    <maven-version>3.0.4</maven-version>
    <war-plugin-version>2.1.1</war-plugin-version>
    <wagon-version>2.7</wagon-version>
=======

    <javaewah-version>1.1.6</javaewah-version>
    <!-- make sure to align jaxb with fabric8 -->
    <jaxb-version>2.2.7</jaxb-version>
    <jcraft-version>0.1.49</jcraft-version>
    <jcraft-jzlib-version>1.1.3</jcraft-jzlib-version>

    <jetty-version>8.1.16.v20140903</jetty-version>
    <jetty-plugin-groupId>org.mortbay.jetty</jetty-plugin-groupId>
    <jetty-plugin-version>${jetty-version}</jetty-plugin-version>
    <jetty-webapp-artifactId>jetty-webapp</jetty-webapp-artifactId>

    <jgit-version>4.6.1.201703071140-r</jgit-version>
    <jline.version>2.14.3</jline.version>
    <jolokia-version>1.3.5</jolokia-version>
    <junit-version>4.11</junit-version>
    <karaf-version>4.0.8</karaf-version>
    <karaf-version-range>[3.0,5)</karaf-version-range>
    <log4j-version>1.2.17</log4j-version>
    <maven-version>3.0.4</maven-version>
    <maven-antrun-plugin-version>1.7</maven-antrun-plugin-version>
    <maven-bundle-plugin-version>3.0.1</maven-bundle-plugin-version>
    <maven-plugin-version>3.3</maven-plugin-version>
    <maven-source-plugin-version>2.1.2</maven-source-plugin-version>
    <maven-resources-plugin-version>2.6</maven-resources-plugin-version>
    <maven-surefire-plugin-version>2.19.1</maven-surefire-plugin-version>
    <ops4j-pax-web-version>3.0.1</ops4j-pax-web-version>
    <ops4j-pax-url-version>2.4.6</ops4j-pax-url-version>
    <osgi-version>5.0.0</osgi-version>
    <org-json-version>20070829</org-json-version>
    <scala-version>2.10.0</scala-version>
>>>>>>> 4ea489fe
    <servlet-api-version>2.5</servlet-api-version>
    <!-- use slf4j-api 1.6.x to be easy compatible with older Karaf/Camel releases -->
    <slf4j-api-version>1.6.6</slf4j-api-version>
<<<<<<< HEAD
    <slf4j-version>1.7.12</slf4j-version>
=======
    <slf4j-version>1.7.21</slf4j-version>

    <spring-version>4.3.7.RELEASE</spring-version>
    <spring-boot-version>1.5.2.RELEASE</spring-boot-version>
    <unsigner-maven-plugin-version>0.2</unsigner-maven-plugin-version>
    <wagon-version>2.7</wagon-version>
    <war-plugin-version>2.1.1</war-plugin-version>
    <xbean-version>3.16</xbean-version>
>>>>>>> 4ea489fe
  </properties>

  <modules>
    <module>example-services</module>
    <module>hawtio-json-schema-mbean</module>
    <module>hawtio-console-assembly</module>
    <module>hawtio-util</module>
    <module>hawtio-ide</module>
    <module>hawtio-aether</module>
    <module>hawtio-core</module>
    <module>hawtio-git</module>
    <module>hawtio-kubernetes</module>
    <module>hawtio-local-jvm-mbean</module>
    <module>hawtio-system</module>
    <module>hawtio-war</module>
    <module>hawtio-insight-log</module>
    <module>hawtio-maven-indexer</module>
    <module>hawtio-base</module>
    <module>hawtio-default</module>
    <module>hawtio-embedded</module>
    <module>hawtio-app</module>
    <module>hawtio-wildfly</module>
  </modules>

  <build>
    <defaultGoal>install</defaultGoal>

    <plugins>
      <plugin>
        <groupId>org.apache.maven.plugins</groupId>
        <artifactId>maven-release-plugin</artifactId>
        <version>2.4.1</version>
        <configuration>
          <autoVersionSubmodules>true</autoVersionSubmodules>
          <!--
          <tag>hawtio-${project.version}</tag>
          -->
        </configuration>
      </plugin>
    </plugins>
  </build>

  <profiles>
    <!-- dealing with tools.jar for hawtio-local-jvm-mbean -->
    <profile>
      <id>default-profile</id>
      <activation>
        <activeByDefault>true</activeByDefault>
        <file>
          <exists>${java.home}/../lib/tools.jar</exists>
        </file>
      </activation>
      <properties>
        <toolsjar>${java.home}/../lib/tools.jar</toolsjar>
      </properties>
    </profile>

    <profile>
      <id>release</id>
      <properties>
      </properties>
      <!--
      TODO when using the release profile you should add your ~/.m2/settings.xml something like this:

      <settings>
        <profiles>
          <profile>
            <id>release</id>
            <properties>
              <gpg.passphrase>MyPassPhrase</gpg.passphrase>
            </properties>
          </profile>
          ...
      -->

      <!--
            Run the release /w the -P release flag to enable the release profile.
          -->
      <build>
        <plugins>
          <!-- We want to sign the artifact, the POM, and all attached artifacts -->
          <plugin>
            <groupId>org.apache.maven.plugins</groupId>
            <artifactId>maven-gpg-plugin</artifactId>
            <configuration>
              <passphrase>${gpg.passphrase}</passphrase>
            </configuration>
            <executions>
              <execution>
                <goals>
                  <goal>sign</goal>
                </goals>
              </execution>
            </executions>
          </plugin>
          <plugin>
            <groupId>org.apache.maven.plugins</groupId>
            <artifactId>maven-source-plugin</artifactId>
            <executions>
              <execution>
                <id>attach-sources</id>
                <goals>
                  <goal>jar-no-fork</goal>
                </goals>
              </execution>
            </executions>
          </plugin>
          <plugin>
            <groupId>org.apache.maven.plugins</groupId>
            <artifactId>maven-javadoc-plugin</artifactId>
            <configuration>
              <encoding>${project.build.sourceEncoding}</encoding>
            </configuration>
            <executions>
              <execution>
                <id>attach-javadocs</id>
                <goals>
                  <goal>jar</goal>
                </goals>
              </execution>
            </executions>
          </plugin>
        </plugins>
      </build>
    </profile>
  </profiles>

</project><|MERGE_RESOLUTION|>--- conflicted
+++ resolved
@@ -54,15 +54,10 @@
     <context>/hawtio</context>
     <hawtio-config-dir>${basedir}/hawtio-config</hawtio-config-dir>
     <hawtio-config-repo>https://github.com/hawtio/hawtio-config.git</hawtio-config-repo>
-<<<<<<< HEAD
     <hawtio-console-version>1.0.0</hawtio-console-version>
     <maven.compiler.source>1.8</maven.compiler.source>
     <maven.compiler.target>1.8</maven.compiler.target>
-=======
-    <maven.compiler.source>1.8</maven.compiler.source>
-    <maven.compiler.target>1.8</maven.compiler.target>
-
->>>>>>> 4ea489fe
+
     <webapp-dir>${project.artifactId}-${project.version}</webapp-dir>
     <webapp-outdir>${basedir}/target/${webapp-dir}</webapp-outdir>
 
@@ -75,104 +70,39 @@
 
     <frontend-maven-plugin-version>0.0.24</frontend-maven-plugin-version>
 
-<<<<<<< HEAD
     <aether-version>1.13.1</aether-version>
     <blueprint-web-version>1.1.0</blueprint-web-version>
 
-    <commons-codec-version>1.6</commons-codec-version>
-    <commons-fileupload-version>1.3.1</commons-fileupload-version>
-    <commons-httpclient-version>3.1</commons-httpclient-version>
-    <commons-io-version>2.2</commons-io-version>
-    <commons-logging-version>1.1.3</commons-logging-version>
-    <exec-maven-plugin-version>1.4.0</exec-maven-plugin-version>
-    <maven-surefire-plugin-version>2.19.1</maven-surefire-plugin-version>
-=======
-    <activemq-version>5.14.1</activemq-version>
-    <activemq-leveldb-artifactid>activemq-leveldb-store</activemq-leveldb-artifactid>
-    <aether-version>1.13.1</aether-version>
-    <atmosphere-version>1.0.18</atmosphere-version>
-    <blueprint-web-version>1.0.0</blueprint-web-version>
-    <build-helper-maven-plugin-version>1.7</build-helper-maven-plugin-version>
-    <camel-version>2.18.3</camel-version>
     <commons-codec-version>1.10</commons-codec-version>
     <commons-fileupload-version>1.3.2</commons-fileupload-version>
+    <commons-httpclient-version>3.1</commons-httpclient-version>
     <httpclient-version>4.5.2</httpclient-version>
     <commons-io-version>2.2</commons-io-version>
     <commons-logging-version>1.1.3</commons-logging-version>
-    <cxf-version>3.1.6</cxf-version>
-    <dozer-version>5.5.1</dozer-version>
     <exec-maven-plugin-version>1.5.0</exec-maven-plugin-version>
-    <felix.gogo.version>0.16.2</felix.gogo.version>
-    <frontend-maven-plugin-version>0.0.24</frontend-maven-plugin-version>
-    <gitective-version>0.9.19</gitective-version>
->>>>>>> 4ea489fe
+    <maven-surefire-plugin-version>2.19.1</maven-surefire-plugin-version>
 
     <!-- TODO should be newer -->
     <guava-version>10.0</guava-version>
     <guava.version>14.0.1</guava.version>
-    <gitective-version>0.9.9</gitective-version>
+    <gitective-version>0.9.19</gitective-version>
     
     <!-- make sure to align jackson with fabric8 -->
     <jackson-version>2.7.0</jackson-version>
     <jackson-version-range>[2.5,3)</jackson-version-range>
-<<<<<<< HEAD
     <jcraft-jzlib-version>1.1.3</jcraft-jzlib-version>
-    <jgit-version>3.0.0.201306101825-r</jgit-version>
-    <jolokia-version>1.3.0</jolokia-version>
+    <jgit-version>4.6.1.201703071140-r</jgit-version>
+    <jolokia-version>1.3.5</jolokia-version>
     <junit-version>4.11</junit-version>
     <log4j-version>1.2.17</log4j-version>
-    <osgi-version>4.2.0</osgi-version>
     <maven-version>3.0.4</maven-version>
     <war-plugin-version>2.1.1</war-plugin-version>
+    <osgi-version>5.0.0</osgi-version>
     <wagon-version>2.7</wagon-version>
-=======
-
-    <javaewah-version>1.1.6</javaewah-version>
-    <!-- make sure to align jaxb with fabric8 -->
-    <jaxb-version>2.2.7</jaxb-version>
-    <jcraft-version>0.1.49</jcraft-version>
-    <jcraft-jzlib-version>1.1.3</jcraft-jzlib-version>
-
-    <jetty-version>8.1.16.v20140903</jetty-version>
-    <jetty-plugin-groupId>org.mortbay.jetty</jetty-plugin-groupId>
-    <jetty-plugin-version>${jetty-version}</jetty-plugin-version>
-    <jetty-webapp-artifactId>jetty-webapp</jetty-webapp-artifactId>
-
-    <jgit-version>4.6.1.201703071140-r</jgit-version>
-    <jline.version>2.14.3</jline.version>
-    <jolokia-version>1.3.5</jolokia-version>
-    <junit-version>4.11</junit-version>
-    <karaf-version>4.0.8</karaf-version>
-    <karaf-version-range>[3.0,5)</karaf-version-range>
-    <log4j-version>1.2.17</log4j-version>
-    <maven-version>3.0.4</maven-version>
-    <maven-antrun-plugin-version>1.7</maven-antrun-plugin-version>
-    <maven-bundle-plugin-version>3.0.1</maven-bundle-plugin-version>
-    <maven-plugin-version>3.3</maven-plugin-version>
-    <maven-source-plugin-version>2.1.2</maven-source-plugin-version>
-    <maven-resources-plugin-version>2.6</maven-resources-plugin-version>
-    <maven-surefire-plugin-version>2.19.1</maven-surefire-plugin-version>
-    <ops4j-pax-web-version>3.0.1</ops4j-pax-web-version>
-    <ops4j-pax-url-version>2.4.6</ops4j-pax-url-version>
-    <osgi-version>5.0.0</osgi-version>
-    <org-json-version>20070829</org-json-version>
-    <scala-version>2.10.0</scala-version>
->>>>>>> 4ea489fe
     <servlet-api-version>2.5</servlet-api-version>
     <!-- use slf4j-api 1.6.x to be easy compatible with older Karaf/Camel releases -->
     <slf4j-api-version>1.6.6</slf4j-api-version>
-<<<<<<< HEAD
-    <slf4j-version>1.7.12</slf4j-version>
-=======
     <slf4j-version>1.7.21</slf4j-version>
-
-    <spring-version>4.3.7.RELEASE</spring-version>
-    <spring-boot-version>1.5.2.RELEASE</spring-boot-version>
-    <unsigner-maven-plugin-version>0.2</unsigner-maven-plugin-version>
-    <wagon-version>2.7</wagon-version>
-    <war-plugin-version>2.1.1</war-plugin-version>
-    <xbean-version>3.16</xbean-version>
->>>>>>> 4ea489fe
   </properties>
 
   <modules>
