package io.hawt.ide;

import java.io.File;
import java.util.HashMap;
import java.util.Map;

/**
 * I represent a payload with information for locating source code
 * 
 * @author marska
 */
public class SourceReference {
	public String fileName;
	public String className;
	public Integer line;
	public Integer column;


	/**
	 * @return the line number of the fallback value if not specified
	 */
	public int getLineOrDefault() {
		return line != null ? line : 1;
	}

	/**
	 * @return the column number of the fallback value if not specified
	 */
	public int getColumnOrDefault() {
		return column != null ? column : 1;
	}

<<<<<<< HEAD
=======
	/**
	 * @param file
	 * @return myself represented as properties
	 */
	public Map<String, String> buildRestRequestParameters(File baseDir) {
		Map<String, String> ideaParameters=new HashMap<>();
		ideaParameters.put("file", SourceLocator.findClassAbsoluteFileName(this.fileName, this.className, baseDir));
		if(this.line != null) {
			ideaParameters.put("line", this.line.toString());
		}
		if(this.column != null) {
			ideaParameters.put("column", this.column.toString());
		}
		
		return ideaParameters;
	}
>>>>>>> a2406642

	public boolean hasLineOrColumn() {
		return line != null || column != null;
	}


}<|MERGE_RESOLUTION|>--- conflicted
+++ resolved
@@ -30,25 +30,6 @@
 		return column != null ? column : 1;
 	}
 
-<<<<<<< HEAD
-=======
-	/**
-	 * @param file
-	 * @return myself represented as properties
-	 */
-	public Map<String, String> buildRestRequestParameters(File baseDir) {
-		Map<String, String> ideaParameters=new HashMap<>();
-		ideaParameters.put("file", SourceLocator.findClassAbsoluteFileName(this.fileName, this.className, baseDir));
-		if(this.line != null) {
-			ideaParameters.put("line", this.line.toString());
-		}
-		if(this.column != null) {
-			ideaParameters.put("column", this.column.toString());
-		}
-		
-		return ideaParameters;
-	}
->>>>>>> a2406642
 
 	public boolean hasLineOrColumn() {
 		return line != null || column != null;
